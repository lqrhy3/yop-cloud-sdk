--- conflicted
+++ resolved
@@ -207,10 +207,6 @@
 
         return not (len(response.json()) == 1 and base_name == response.json()[0]['name'])
 
-<<<<<<< HEAD
-    def _do_ls(self, file_path: str) -> Response:
-        url = urljoin(self._host_url, f'ls/{file_path}')
-=======
     def _do_list_files(self, list_path: str) -> Response:
         """
         Handles the actual ls (list_files) process on the server.
@@ -218,7 +214,6 @@
         :return:
         """
         url = urljoin(self._host_url, f'ls/{list_path}')
->>>>>>> dd98641e
         response = requests.get(url, headers=self._headers)
         if response.status_code == 404:
             raise FileNotFoundError(f'File "{list_path}" not found on server')
